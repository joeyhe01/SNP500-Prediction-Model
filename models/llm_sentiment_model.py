import os
import json
import time
from typing import List, Dict, Tuple
from datetime import datetime, timedelta
from collections import defaultdict
from openai import OpenAI
import openai
from models.database import get_db_session, News, NewsSentiment
from sqlalchemy import and_, or_
import logging

# Import vector search for RAG functionality
from models.vector_db import search_news, initialize_vector_search

logger = logging.getLogger(__name__)

class LLMSentimentModel:
    def __init__(self, debug=False):
        """Initialize the LLM sentiment model with OpenAI client"""
        self.debug = debug
        self.session = get_db_session()
        
        # Initialize OpenAI client
<<<<<<< HEAD
        api_key = os.environ.get("OPENAI_API_KEY", "put key here")
        if not api_key or api_key == "put key here":
            raise ValueError("OPENAI_API_KEY environment variable is required or must be set in code")
=======
        api_key = os.getenv("OPENAI_API_KEY")
        # api_key = "put key here"
        if not api_key:
            raise ValueError("OPENAI_API_KEY environment variable is required")
>>>>>>> 4731a974
        
        self.client = OpenAI(api_key=api_key)
        
        # Initialize vector search engine for RAG
        try:
            initialize_vector_search()
            if self.debug:
                print("✓ Vector search engine initialized for RAG")
        except Exception as e:
            if self.debug:
                print(f"⚠ Could not initialize vector search: {e}")
        
        # Common S&P 500 tickers for validation
        self.sp500_tickers = {
            'AAPL', 'MSFT', 'GOOGL', 'AMZN', 'META', 'TSLA', 'NVDA', 'JPM', 'JNJ', 'V',
            'PG', 'UNH', 'HD', 'MA', 'DIS', 'BAC', 'NFLX', 'ADBE', 'CRM', 'PFE',
            'CSCO', 'INTC', 'WMT', 'IBM', 'BA', 'GS', 'MS', 'CVX', 'XOM', 'VZ',
            'T', 'KO', 'PEP', 'NKE', 'MRK', 'ABBV', 'TMO', 'COST', 'AVGO', 'ORCL',
            'ACN', 'LLY', 'TXN', 'MCD', 'QCOM', 'DHR', 'NEE', 'BMY', 'UPS', 'RTX',
            'LOW', 'SPGI', 'INTU', 'AMD', 'CAT', 'MDLZ', 'GE', 'MMM', 'CVS', 'AMT',
            'AXP', 'DE', 'BKNG', 'AMAT', 'TJX', 'ISRG', 'ADP', 'GILD', 'CME', 'TMUS',
            'REGN', 'C', 'VRTX', 'BLK', 'ZTS', 'NOW', 'PANW', 'SYK', 'BSX', 'SNOW',
            'UBER', 'SBUX', 'SPOT', 'ABNB', 'PYPL', 'SQ', 'COIN', 'ROKU', 'ZM', 'DOCU',
            'ETSY', 'SHOP', 'TWLO', 'SNAP', 'PINS', 'LYFT', 'DBX', 'W', 'PTON', 'HOOD',
            'F', 'GM', 'RIVN', 'LCID', 'NIO', 'LI', 'XPEV', 'PLTR', 'NET', 'DDOG',
            'CRWD', 'OKTA', 'MDB', 'TEAM', 'FTNT', 'WDAY', 'ADSK', 'EA', 'TTWO', 'ATVI',
            'RBLX', 'U', 'MSCI', 'MCO', 'ICE', 'NDAQ', 'CBOE', 'WFC', 'USB', 'PNC',
            'TFC', 'SCHW', 'COF', 'AIG', 'MET', 'PRU', 'TRV', 'AFL', 'ALL', 'PGR',
            'CB', 'HIG', 'WBA', 'CI', 'HUM', 'CNC', 'ELV'
        }
        
        if self.debug:
            print(f"LLM Sentiment Model initialized with {len(self.sp500_tickers)} known tickers")
    
    def analyze_news_sentiment(self, headline: str, summary: str = None) -> Tuple[List[Dict], List[List]]:
        """
        Use OpenAI with RAG to analyze news sentiment and extract ticker/sentiment pairs
        
        Args:
            headline: News headline text
            summary: News summary text (optional)
            
        Returns:
            Tuple of:
                - List of dictionaries with 'ticker' and 'sentiment' keys
                - List of [faiss_id, similarity_score] pairs for similar articles used as context
        """
        if not headline or not isinstance(headline, str):
            if self.debug:
                print(f"Invalid headline input: {headline}")
            return [], []
        
        try:
            # Prepare the content for analysis
            content = f"Headline: {headline}"
            if summary and isinstance(summary, str) and summary.strip():
                content += f"\n\nSummary: {summary}"
            
            # RAG Enhancement: Query vector database for similar historical articles
            similar_results = search_news(content, k=5)
            
            similar_articles = []
            similar_faiss_ids = []  # Will store tuples of (faiss_id, similarity_score)
            
            for news_record, similarity in similar_results:
                if self.debug:
                    print(f"  Found similar article: '{news_record.title[:80]}...' (similarity: {similarity:.3f})")
                
                if similarity > 0.3:  # Lower threshold for better RAG context
                    similar_articles.append({
                        'title': news_record.title,
                        'description': news_record.description,
                        'date': news_record.date_publish.strftime('%Y-%m-%d'),
                        'ticker_changes': news_record.ticker_metadata,
                        'similarity': similarity
                    })
                    # Store as tuple: (faiss_id, similarity_score)
                    similar_faiss_ids.append([news_record.id, round(similarity, 4)])
            
            if self.debug and similar_articles:
                print(f"Found {len(similar_articles)} similar articles for RAG context")
            
            # Create the RAG-enhanced prompt for OpenAI
            historical_context = ""
            if similar_articles:
                historical_context = "\n\nHISTORICAL CONTEXT - Similar news and market reactions:\n"
                for i, article in enumerate(similar_articles, 1):
                    historical_context += f"   Title: {article['title']}\n"
                    historical_context += f"   Description: {article['description'][:200]}...\n"
                    if article['ticker_changes']:
                        historical_context += f"   Percentage change in price for ticker: {article['ticker_changes']}\n"
                    historical_context += "\n"
                
                historical_context += "Use this historical context to better predict how the market might react to the current news.\n"
            
            prompt = f"""Analyze this financial news and determine which publicly traded companies (stocks) might be affected and how. Use historical market reactions to similar news to inform your analysis.

CURRENT NEWS:
{content}
{historical_context}

Based on the current news and any historical patterns from similar articles above, predict:
1. Which publicly traded companies will be most affected
2. How the market sentiment will likely change for each company
3. Consider both immediate reactions and next-day market movements

Please return a JSON array of objects, where each object has:
- "ticker": The stock ticker symbol (e.g., "AAPL", "GOOGL", "TSLA")
- "sentiment": Either "positive", "negative", or "neutral"

Only include major publicly traded companies that are directly mentioned or significantly affected by this news. Focus on companies that are likely to be in major stock indices like the S&P 500.

If historical similar articles show consistent patterns, factor that into your sentiment analysis. Consider how similar news affected stock prices in the past.

If no specific companies are clearly affected, return an empty array.

Example response format:
[
  {{"ticker": "AAPL", "sentiment": "positive"}},
  {{"ticker": "GOOGL", "sentiment": "negative"}}
]"""

            # Call OpenAI API with retry logic
            max_retries = 5
            retry_count = 0
            response = None
            
            while retry_count <= max_retries:
                try:
                    response = self.client.chat.completions.create(
                        model="gpt-4o-mini",  # Use the more cost-effective model
                        messages=[
                            {"role": "system", "content": "You are a financial analyst expert at identifying how news affects publicly traded companies. You respond only with valid JSON."},
                            {"role": "user", "content": prompt}
                        ],
                        temperature=0.1,  # Low temperature for more consistent results
                        max_tokens=500
                    )
                    break  # Success, exit retry loop
                    
                except openai.RateLimitError as e:
                    retry_count += 1
                    if retry_count <= max_retries:
                        if self.debug:
                            print(f"Rate limit error, retry {retry_count}/{max_retries} after 10 seconds: {e}")
                        else:
                            logger.warning(f"Rate limit error, retry {retry_count}/{max_retries} after 10 seconds")
                        time.sleep(10)
                        continue
                    else:
                        if self.debug:
                            print(f"Rate limit error - max retries exceeded: {e}")
                        else:
                            logger.error(f"Rate limit error - max retries exceeded: {e}")
                        return [], similar_faiss_ids
                        
                except (openai.APIError, openai.InternalServerError, openai.APIConnectionError) as e:
                    retry_count += 1
                    if retry_count <= max_retries:
                        if self.debug:
                            print(f"OpenAI API error, retry {retry_count}/{max_retries} after 10 seconds: {e}")
                        else:
                            logger.warning(f"OpenAI API error, retry {retry_count}/{max_retries} after 10 seconds")
                        time.sleep(10)
                        continue
                    else:
                        if self.debug:
                            print(f"OpenAI API error - max retries exceeded: {e}")
                        else:
                            logger.error(f"OpenAI API error - max retries exceeded: {e}")
                        return [], similar_faiss_ids
            
            if response is None:
                if self.debug:
                    print("Failed to get response from OpenAI after retries")
                else:
                    logger.error("Failed to get response from OpenAI after retries")
                return [], similar_faiss_ids
            
            # Parse the response
            response_text = response.choices[0].message.content.strip()
            
            if self.debug:
                print(f"OpenAI response: {response_text}")
            
            # Try to extract JSON from the response
            try:
                # Handle cases where the response might have markdown formatting
                if response_text.startswith('```json'):
                    response_text = response_text.replace('```json', '').replace('```', '').strip()
                elif response_text.startswith('```'):
                    response_text = response_text.replace('```', '').strip()
                
                ticker_sentiments = json.loads(response_text)
                
                # Validate the response format
                if not isinstance(ticker_sentiments, list):
                    if self.debug:
                        print(f"Response is not a list: {type(ticker_sentiments)}")
                    return [], similar_faiss_ids
                
                # Validate and filter the results
                valid_results = []
                for item in ticker_sentiments:
                    if not isinstance(item, dict):
                        continue
                    
                    ticker = item.get('ticker', '').upper()
                    sentiment = item.get('sentiment', '').lower()
                    
                    # Validate ticker format and sentiment
                    if (ticker and 
                        sentiment in ['positive', 'negative', 'neutral'] and
                        len(ticker) <= 5 and 
                        ticker.isalpha()):
                        
                        # Optional: Filter to only known S&P 500 tickers for higher quality
                        if ticker in self.sp500_tickers:
                            valid_results.append({
                                'ticker': ticker,
                                'sentiment': sentiment
                            })
                        elif self.debug:
                            print(f"Ticker {ticker} not in S&P 500 list, skipping")
                
                if self.debug:
                    print(f"Valid results: {valid_results}")
                    print(f"Similar articles used: {len(similar_faiss_ids)} articles with scores")
                    if similar_faiss_ids:
                        print(f"  ID-Score pairs: {similar_faiss_ids}")
                
                return valid_results, similar_faiss_ids
                
            except json.JSONDecodeError as e:
                if self.debug:
                    print(f"JSON decode error: {e}")
                    print(f"Response text: {response_text}")
                return [], similar_faiss_ids
                
        except Exception as e:
            if self.debug:
                print(f"Error in OpenAI analysis: {e}")
            else:
                logger.error(f"Error in OpenAI sentiment analysis: {e}")
            return [], []
    
    def store_sentiment_analysis(self, simulation_id, date, news_item, ticker_sentiments, similar_faiss_ids=None):
        """
        Store multiple sentiment analysis results in the database
        
        Args:
            simulation_id: ID of the current simulation run
            date: Trading date
            news_item: News item from database
            ticker_sentiments: List of dicts with 'ticker' and 'sentiment' keys
            similar_faiss_ids: List of [faiss_id, similarity_score] pairs used for RAG context
        """
        try:
            # First, check if we already have sentiment analysis for this news item in this simulation
            existing_count = self.session.query(NewsSentiment).filter(
                and_(
                    NewsSentiment.simulation_id == simulation_id,
                    NewsSentiment.date == date,
                    NewsSentiment.headline_id == news_item.id
                )
            ).count()
            
            if existing_count > 0:
                if self.debug:
                    print(f"Sentiment analysis already exists for news item {news_item.id} in simulation {simulation_id}")
                return
            
            # Store each ticker/sentiment pair as a separate row
            for ticker_sentiment in ticker_sentiments:
                news_sentiment = NewsSentiment(
                    simulation_id=simulation_id,
                    date=date,
                    headline_id=news_item.id,
                    sentiment=ticker_sentiment['sentiment'],
                    ticker=ticker_sentiment['ticker'],
                    similar_news_faiss_ids=similar_faiss_ids or [],
                    extra_data={'source': 'openai_llm_with_rag'}
                )
                self.session.add(news_sentiment)
            
            if ticker_sentiments:
                self.session.commit()
                if self.debug:
                    print(f"Stored {len(ticker_sentiments)} sentiment analyses for news item {news_item.id}")
            
        except Exception as e:
            print(f"Error storing sentiment analysis: {e}")
            self.session.rollback()
    
    def get_trading_signals(self, date, simulation_id):
        """
        Get trading signals for a specific date based on news sentiment
        
        Args:
            date: datetime.date object
            simulation_id: ID of the current simulation run
            
        Returns:
            dict with 'long' and 'short' lists of tickers
        """
        # Calculate previous trading day
        prev_date = date - timedelta(days=1)
        
        # Skip weekends
        while prev_date.weekday() > 4:  # 5 = Saturday, 6 = Sunday
            prev_date = prev_date - timedelta(days=1)
        
        # Query news from database for the relevant time range
        # From previous day 4PM to current day 9:30AM (market open)
        start_time = datetime.combine(prev_date, datetime.min.time()).replace(hour=16, minute=0)
        end_time = datetime.combine(date, datetime.min.time()).replace(hour=9, minute=30)
        
        # Query news from database
        relevant_news = self.session.query(News).filter(
            and_(
                News.time_published >= start_time,
                News.time_published <= end_time
            )
        ).order_by(News.time_published).all()
        
        print(f"Found {len(relevant_news)} news articles for {date} from database")
        
        # Analyze sentiment for each article and store in database
        ticker_sentiment_counts = defaultdict(lambda: {'positive': 0, 'negative': 0, 'neutral': 0})
        
        if self.debug:
            processed_articles = 0
            total_ticker_sentiment_pairs = 0
        
        for news_item in relevant_news:
            # Use LLM to analyze sentiment and extract tickers
            ticker_sentiments, similar_faiss_ids = self.analyze_news_sentiment(news_item.title, news_item.summary)
            
            if ticker_sentiments:
                # Store in database with simulation_id and similar article IDs
                self.store_sentiment_analysis(simulation_id, date, news_item, ticker_sentiments, similar_faiss_ids)
                
                # Count sentiments by ticker
                for ticker_sentiment in ticker_sentiments:
                    ticker = ticker_sentiment['ticker']
                    sentiment = ticker_sentiment['sentiment']
                    ticker_sentiment_counts[ticker][sentiment] += 1
                
                if self.debug:
                    processed_articles += 1
                    total_ticker_sentiment_pairs += len(ticker_sentiments)
                    tickers_found = [ts['ticker'] for ts in ticker_sentiments]
                    sentiments_found = [ts['sentiment'] for ts in ticker_sentiments]
                    print(f"  {news_item.title[:80]}... -> {list(zip(tickers_found, sentiments_found))}")
        
        if self.debug:
            print(f"\nProcessed {processed_articles} articles with {total_ticker_sentiment_pairs} ticker-sentiment pairs")
            print(f"Unique tickers found: {len(ticker_sentiment_counts)}")
        
        # Calculate net sentiment (positive - negative) for each ticker
        ticker_net_sentiment = {}
        for ticker, counts in ticker_sentiment_counts.items():
            net_sentiment = counts['positive'] - counts['negative']
            ticker_net_sentiment[ticker] = net_sentiment
        
        if self.debug:
            print(f"\nTicker net sentiment (positive - negative):")
            for ticker, net_sentiment in sorted(ticker_net_sentiment.items(), key=lambda x: x[1], reverse=True)[:10]:
                counts = ticker_sentiment_counts[ticker]
                total_articles = counts['positive'] + counts['negative'] + counts['neutral']
                print(f"  {ticker}: {net_sentiment:+d} (pos:{counts['positive']}, neg:{counts['negative']}, neu:{counts['neutral']}, total:{total_articles})")
        
        # Sort tickers by net sentiment (positive - negative)
        sorted_tickers = sorted(ticker_net_sentiment.items(), key=lambda x: x[1], reverse=True)
        
        # Get top 5 for long (highest positive-negative) and bottom 5 for short (lowest positive-negative)
        long_tickers = []
        short_tickers = []
        
        # Get tickers with highest net positive sentiment for long positions
        for ticker, net_sentiment in sorted_tickers:
            if net_sentiment > 0 and len(long_tickers) < 5:
                long_tickers.append(ticker)
        
        # Get tickers with lowest net sentiment (most negative) for short positions
        for ticker, net_sentiment in reversed(sorted_tickers):
            if net_sentiment < 0 and len(short_tickers) < 5:
                short_tickers.append(ticker)
        
        # Ensure equal number of long and short positions
        min_positions = min(len(long_tickers), len(short_tickers))
        long_tickers = long_tickers[:min_positions]
        short_tickers = short_tickers[:min_positions]
        
        print(f"Trading signals for {date}:")
        print(f"  Long: {long_tickers}")
        print(f"  Short: {short_tickers}")
        
        return {
            'long': long_tickers,
            'short': short_tickers
        }
    
    def close(self):
        """Clean up resources"""
        if self.session:
            self.session.close()<|MERGE_RESOLUTION|>--- conflicted
+++ resolved
@@ -22,16 +22,16 @@
         self.session = get_db_session()
         
         # Initialize OpenAI client
-<<<<<<< HEAD
+
         api_key = os.environ.get("OPENAI_API_KEY", "put key here")
         if not api_key or api_key == "put key here":
             raise ValueError("OPENAI_API_KEY environment variable is required or must be set in code")
-=======
+
         api_key = os.getenv("OPENAI_API_KEY")
         # api_key = "put key here"
         if not api_key:
             raise ValueError("OPENAI_API_KEY environment variable is required")
->>>>>>> 4731a974
+
         
         self.client = OpenAI(api_key=api_key)
         
