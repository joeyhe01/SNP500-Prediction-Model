from sqlalchemy import create_engine, Column, String, Float, Date, UniqueConstraint, Integer, DateTime, Index, Text, JSON, text
from sqlalchemy.ext.declarative import declarative_base
from sqlalchemy.orm import sessionmaker
from pgvector.sqlalchemy import Vector
import os
from datetime import datetime

Base = declarative_base()

class StockPrice(Base):
    __tablename__ = 'stock_prices'
    
    ticker = Column(String, primary_key=True)
    date = Column(Date, primary_key=True)
    open_price = Column(Float, nullable=False)
    close_price = Column(Float, nullable=False)
    high_price = Column(Float)
    low_price = Column(Float)
    volume = Column(Float)
    
    __table_args__ = (
        UniqueConstraint('ticker', 'date', name='_ticker_date_uc'),
    )
    
    def __repr__(self):
        return f"<StockPrice(ticker='{self.ticker}', date='{self.date}', open={self.open_price}, close={self.close_price})>"


class News(Base):
    __tablename__ = 'news'
    
    id = Column(Integer, primary_key=True, autoincrement=True)
    title = Column(String, nullable=False)
    summary = Column(String)
    source = Column(String)
    url = Column(String, unique=True, nullable=False)
    time_published = Column(DateTime, nullable=False, index=True)
    
    __table_args__ = (
        Index('idx_time_published', 'time_published'),
    )
    
    def __repr__(self):
        return f"<News(id={self.id}, title='{self.title[:50]}...', time_published='{self.time_published}')>"


class Simulation(Base):
    __tablename__ = 'simulation'
    
    id = Column(Integer, primary_key=True, autoincrement=True)
    executed_at = Column(DateTime, nullable=False, default=datetime.utcnow)
    extra_data = Column(JSON)  # For storing simulation results and metadata
    
    def __repr__(self):
        return f"<Simulation(id={self.id}, executed_at='{self.executed_at}')>"


class NewsSentiment(Base):
    __tablename__ = 'news_sentiment'
    
    id = Column(Integer, primary_key=True, autoincrement=True)
    simulation_id = Column(Integer, nullable=False, index=True)  # References simulation.id
    date = Column(Date, nullable=False, index=True)
    headline_id = Column(Integer, nullable=False)  # References news.id
    sentiment = Column(String, nullable=False)  # 'positive', 'negative', 'neutral'
    ticker = Column(String)  # Extracted ticker from headline
    extra_data = Column(JSON)  # For future vector db use
    similar_news_faiss_ids = Column(JSON)  # Array of [faiss_id, similarity_score] pairs for similar news articles
    
    __table_args__ = (
        Index('idx_news_sentiment_simulation', 'simulation_id'),
        Index('idx_news_sentiment_date', 'date'),
        Index('idx_news_sentiment_ticker', 'ticker'),
    )
    
    def __repr__(self):
        return f"<NewsSentiment(id={self.id}, simulation_id={self.simulation_id}, date='{self.date}', headline_id={self.headline_id}, sentiment='{self.sentiment}', ticker='{self.ticker}')>"


class DailyRecap(Base):
    __tablename__ = 'daily_recap'
    
    id = Column(Integer, primary_key=True, autoincrement=True)
    simulation_id = Column(Integer, nullable=False, index=True)  # References simulation.id
    date = Column(Date, nullable=False, index=True)
    starting_money = Column(Float, nullable=False)
    ending_money = Column(Float, nullable=False)
    extra_data = Column(JSON)  # Contains shorts, longs, and returns for each action
    
    __table_args__ = (
        Index('idx_daily_recap_simulation', 'simulation_id'),
        Index('idx_daily_recap_date', 'date'),
    )
    
    def __repr__(self):
        return f"<DailyRecap(id={self.id}, simulation_id={self.simulation_id}, date='{self.date}', starting_money={self.starting_money}, ending_money={self.ending_money})>"


class RealtimePrediction(Base):
    __tablename__ = 'realtime_predictions'
    
    id = Column(Integer, primary_key=True, autoincrement=True)
    timestamp = Column(DateTime, nullable=False, index=True)
    prediction_data = Column(JSON, nullable=False)  # Full prediction data
    long_tickers = Column(JSON)  # List of tickers for long positions
    short_tickers = Column(JSON)  # List of tickers for short positions
    market_sentiment_score = Column(Float)  # Overall market sentiment
    
    __table_args__ = (
        Index('idx_realtime_predictions_timestamp', 'timestamp'),
    )
    
    def __repr__(self):
        return f"<RealtimePrediction(id={self.id}, timestamp='{self.timestamp}', market_sentiment={self.market_sentiment_score})>"


<<<<<<< HEAD
class SECFilings(Base):
    __tablename__ = 'sec_filings'

    id = Column(Integer, primary_key=True, autoincrement=True)
    accession_number = Column(String, nullable=False, index=True)
    chunk_id = Column(Integer, nullable=False)
    text = Column(Text, nullable=False)
    company_name = Column(String)
    filing_date = Column(String, index=True)
    form_type = Column(String)
    cik = Column(String)
    source_file = Column(String)
    metadata_json = Column(JSON)
    embedding = Column(Vector(384))  # FAISS-style vector

    __table_args__ = (
        Index('idx_sec_filings_filing_date', 'filing_date'),
    )
=======
class NewsFaiss(Base):
    __tablename__ = 'news_faiss'
    
    id = Column(Integer, primary_key=True, autoincrement=True)
    faiss_id = Column(Integer, nullable=False)
    date_publish = Column(DateTime, nullable=False)
    title = Column(String, nullable=False)
    description = Column(String, nullable=False)
    ticker_metadata = Column(JSON, nullable=False)
    
    
    
# Database setup
def get_db_session():
    """Create and return a database session"""
    # Create SQLite database in root directory
    engine = create_engine('sqlite:///trading_data.db')
    Base.metadata.create_all(engine)
    
    # Create session
    Session = sessionmaker(bind=engine)
    return Session()
>>>>>>> b10ca8f2

    def __repr__(self):
        return (
            f"<SECFilings(id={self.id}, accession_number='{self.accession_number}', "
            f"chunk_id={self.chunk_id}, company='{self.company_name}', "
            f"filing_date='{self.filing_date}', form_type='{self.form_type}')>"
        )                                  


_engine = None
_Session = None
_db_initialized = False

def get_engine():
    db_user = os.getenv('POSTGRES_USER', 'postgres')
    db_password = os.getenv('POSTGRES_PASSWORD', 'postgres')
    db_host = os.getenv('POSTGRES_HOST', 'localhost')
    db_port = os.getenv('POSTGRES_PORT', '5432')
    db_name = os.getenv('POSTGRES_DB', 'trading_data')
    db_url = f'postgresql+psycopg2://{db_user}:{db_password}@{db_host}:{db_port}/{db_name}'
    return create_engine(db_url)

def init_database():
    """Initialize the database (create tables, keys, and indices if they do not exist)"""
    global _db_initialized, _engine
    if not _db_initialized:
        if _engine is None:
            _engine = get_engine()
        Base.metadata.create_all(_engine)  # Idempotent
        _db_initialized = True
        print("Database initialized successfully")

def get_db_session():
    """Create and return a database session. Initializes DB schema only once per process."""
    global _engine, _Session
    if _engine is None:
        _engine = get_engine()
    if _Session is None:
        _Session = sessionmaker(bind=_engine)
    # Ensure DB is initialized only once
    init_database()
    return _Session()<|MERGE_RESOLUTION|>--- conflicted
+++ resolved
@@ -114,7 +114,6 @@
         return f"<RealtimePrediction(id={self.id}, timestamp='{self.timestamp}', market_sentiment={self.market_sentiment_score})>"
 
 
-<<<<<<< HEAD
 class SECFilings(Base):
     __tablename__ = 'sec_filings'
 
@@ -133,7 +132,14 @@
     __table_args__ = (
         Index('idx_sec_filings_filing_date', 'filing_date'),
     )
-=======
+
+    def __repr__(self):
+        return (
+            f"<SECFilings(id={self.id}, accession_number='{self.accession_number}', "
+            f"chunk_id={self.chunk_id}, company='{self.company_name}', "
+            f"filing_date='{self.filing_date}', form_type='{self.form_type}')>"
+        )                                  
+
 class NewsFaiss(Base):
     __tablename__ = 'news_faiss'
     
@@ -143,27 +149,6 @@
     title = Column(String, nullable=False)
     description = Column(String, nullable=False)
     ticker_metadata = Column(JSON, nullable=False)
-    
-    
-    
-# Database setup
-def get_db_session():
-    """Create and return a database session"""
-    # Create SQLite database in root directory
-    engine = create_engine('sqlite:///trading_data.db')
-    Base.metadata.create_all(engine)
-    
-    # Create session
-    Session = sessionmaker(bind=engine)
-    return Session()
->>>>>>> b10ca8f2
-
-    def __repr__(self):
-        return (
-            f"<SECFilings(id={self.id}, accession_number='{self.accession_number}', "
-            f"chunk_id={self.chunk_id}, company='{self.company_name}', "
-            f"filing_date='{self.filing_date}', form_type='{self.form_type}')>"
-        )                                  
 
 
 _engine = None
@@ -178,6 +163,7 @@
     db_name = os.getenv('POSTGRES_DB', 'trading_data')
     db_url = f'postgresql+psycopg2://{db_user}:{db_password}@{db_host}:{db_port}/{db_name}'
     return create_engine(db_url)
+
 
 def init_database():
     """Initialize the database (create tables, keys, and indices if they do not exist)"""
